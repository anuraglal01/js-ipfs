--- conflicted
+++ resolved
@@ -135,7 +135,24 @@
 
     - stage: test
       if: branch =~ /^release\/.*$/
-<<<<<<< HEAD
+      name: external - orbit-db
+      script:
+        - npm run test:external -- orbit-db https://github.com/orbitdb/orbit-db.git
+
+    - stage: test
+      if: branch =~ /^release\/.*$/
+      name: external - ipfs-log
+      script:
+        - npm run test:external -- ipfs-log https://github.com/orbitdb/ipfs-log.git
+
+    - stage: test
+      if: branch =~ /^release\/.*$/
+      name: external - sidetree
+      script:
+        - npm run test:external -- sidetree https://github.com/decentralized-identity/sidetree.git
+
+    - stage: test
+      if: branch =~ /^release\/.*$/
       name: example - browser-add-readable-stream
       script:
         - cd examples
@@ -277,23 +294,6 @@
         - cd examples
         - npm install
         - npm run test -- traverse-ipld-graphs
-=======
-      name: external - orbit-db
-      script:
-        - npm run test:external -- orbit-db https://github.com/orbitdb/orbit-db.git
-
-    - stage: test
-      if: branch =~ /^release\/.*$/
-      name: external - ipfs-log
-      script:
-        - npm run test:external -- ipfs-log https://github.com/orbitdb/ipfs-log.git
-
-    - stage: test
-      if: branch =~ /^release\/.*$/
-      name: external - sidetree
-      script:
-        - npm run test:external -- sidetree https://github.com/decentralized-identity/sidetree.git
->>>>>>> 8953e27f
 
     - stage: tag
       # only run on changes to master
