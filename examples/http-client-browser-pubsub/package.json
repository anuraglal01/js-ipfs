{
  "name": "example-http-client-browser-pubsub-example",
  "version": "0.0.0",
  "description": "An example demonstrating pubsub in the browser",
  "private": true,
  "main": "index.js",
  "scripts": {
    "build": "parcel build index.html --public-url ./",
    "start": "parcel index.html -p 8888",
    "test": "test-ipfs-example"
  },
  "author": "Alan Shaw",
  "license": "MIT",
  "dependencies": {
    "ipfs-http-client": "^48.1.1"
  },
  "browserslist": [
    "last 2 versions and not dead and > 2%"
  ],
  "devDependencies": {
    "execa": "^4.0.3",
    "go-ipfs": "^0.7.0",
<<<<<<< HEAD
    "ipfs": "^0.51.0",
    "ipfsd-ctl": "git://github.com/ipfs/js-ipfsd-ctl#chore/without-init",
=======
    "ipfs": "^0.52.1",
    "ipfsd-ctl": "^7.0.2",
>>>>>>> 79c2c80b
    "parcel-bundler": "^1.12.4",
    "test-ipfs-example": "^2.0.3"
  }
}<|MERGE_RESOLUTION|>--- conflicted
+++ resolved
@@ -20,13 +20,8 @@
   "devDependencies": {
     "execa": "^4.0.3",
     "go-ipfs": "^0.7.0",
-<<<<<<< HEAD
-    "ipfs": "^0.51.0",
+    "ipfs": "^0.52.1",
     "ipfsd-ctl": "git://github.com/ipfs/js-ipfsd-ctl#chore/without-init",
-=======
-    "ipfs": "^0.52.1",
-    "ipfsd-ctl": "^7.0.2",
->>>>>>> 79c2c80b
     "parcel-bundler": "^1.12.4",
     "test-ipfs-example": "^2.0.3"
   }
