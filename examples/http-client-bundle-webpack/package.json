--- conflicted
+++ resolved
@@ -24,13 +24,8 @@
     "babel-loader": "^8.0.5",
     "copy-webpack-plugin": "^5.0.4",
     "execa": "^4.0.3",
-<<<<<<< HEAD
-    "ipfs": "^0.51.0",
+    "ipfs": "^0.52.1",
     "ipfsd-ctl": "git://github.com/ipfs/js-ipfsd-ctl#chore/without-init",
-=======
-    "ipfs": "^0.52.1",
-    "ipfsd-ctl": "^7.0.2",
->>>>>>> 79c2c80b
     "react-hot-loader": "^4.12.21",
     "rimraf": "^3.0.2",
     "test-ipfs-example": "^2.0.3",
