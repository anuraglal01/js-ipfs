--- conflicted
+++ resolved
@@ -27,16 +27,10 @@
 
   /**
    * Put a value to the pubsub datastore indexed by the received key properly encoded.
-<<<<<<< HEAD
+   *
    * @param {Buffer} key - identifier of the value.
    * @param {Buffer} value - value to be stored.
    * @returns {Promise<void>}
-=======
-   *
-   * @param {Buffer} key - identifier of the value.
-   * @param {Buffer} value - value to be stored.
-   * @returns {void}
->>>>>>> 2ff7ca59
    */
   async put (key, value) { // eslint-disable-line require-await
     return this._pubsubDs.put(key, value)
@@ -46,10 +40,7 @@
    * Get a value from the pubsub datastore indexed by the received key properly encoded.
    * Also, the identifier topic is subscribed to and the pubsub datastore records will be
    * updated once new publishes occur.
-<<<<<<< HEAD
-=======
    *
->>>>>>> 2ff7ca59
    * @param {Buffer} key - identifier of the value to be obtained.
    * @returns {Promise<Buffer>}
    */
@@ -108,12 +99,8 @@
 
   /**
    * Get pubsub subscriptions related to ipns.
-<<<<<<< HEAD
-   * @returns {Array<string>}
-=======
    *
    * @returns {string[]}
->>>>>>> 2ff7ca59
    */
   getSubscriptions () {
     const subscriptions = Object.values(this._subscriptions).filter(Boolean)
@@ -123,14 +110,9 @@
 
   /**
    * Cancel pubsub subscriptions related to ipns.
-<<<<<<< HEAD
-   * @param {string} name - ipns path to cancel the pubsub subscription.
-   * @returns {Promise<{canceled:boolean}>}
-=======
    *
    * @param {string} name - ipns path to cancel the pubsub subscription.
-   * @returns {{canceled: boolean}}
->>>>>>> 2ff7ca59
+   * @returns {Promise<{canceled: boolean}>}
    */
   async cancel (name) { // eslint-disable-line require-await
     if (typeof name !== 'string') {
