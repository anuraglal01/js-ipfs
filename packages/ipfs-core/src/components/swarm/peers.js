'use strict'

<<<<<<< HEAD
const { withTimeoutOption } = require('../../utils')
/**
 * @param {Object} config
 * @param {import('.').NetworkService} config.network
 */
module.exports = ({ network }) => {
  /**
   * Local addresses this node is listening on.
   *
   * @param {PeersOptions & AbortOptions} [options]
   * @returns {Promise<PeerConnection[]>}
   */
  async function peers (options = {}) {
    const { libp2p } = await network.use(options)
=======
const withTimeoutOption = require('ipfs-core-utils/src/with-timeout-option')

module.exports = ({ libp2p }) => {
  return withTimeoutOption(async function peers (options = {}) { // eslint-disable-line require-await
>>>>>>> 79c2c80b
    const verbose = options.v || options.verbose
    const peers = []

    for (const [peerId, connections] of libp2p.connections) {
      for (const connection of connections) {
        const tupple = {
          addr: connection.remoteAddr,
          peer: peerId
        }

        if (verbose || options.direction) {
          tupple.direction = connection.stat.direction
        }

        if (verbose) {
          tupple.muxer = connection.stat.multiplexer
          tupple.latency = 'n/a'
        }

        peers.push(tupple)
      }
    }

    return peers
  }

  return withTimeoutOption(peers)
}

/**
 * @typedef {Object} PeerConnection
 * @property {Multiaddr} addr
 * @property {string} peer
 * @property {string} [latency]
 * @property {string} [muxer]
 * @property {number} [direction]
 *
 * @typedef {Object} PeersOptions
 * @property {boolean} [direction=false]
 * @property {boolean} [streams=false]
 * @property {boolean} [verbose=false]
 * @property {boolean} [v=false]
 * @property {boolean} [latency=false]
 *
 * @typedef {import('.').Multiaddr} Multiaddr
 * @typedef {import('.').AbortOptions} AbortOptions
 */<|MERGE_RESOLUTION|>--- conflicted
+++ resolved
@@ -1,7 +1,7 @@
 'use strict'
 
-<<<<<<< HEAD
-const { withTimeoutOption } = require('../../utils')
+const withTimeoutOption = require('ipfs-core-utils/src/with-timeout-option')
+
 /**
  * @param {Object} config
  * @param {import('.').NetworkService} config.network
@@ -15,12 +15,6 @@
    */
   async function peers (options = {}) {
     const { libp2p } = await network.use(options)
-=======
-const withTimeoutOption = require('ipfs-core-utils/src/with-timeout-option')
-
-module.exports = ({ libp2p }) => {
-  return withTimeoutOption(async function peers (options = {}) { // eslint-disable-line require-await
->>>>>>> 79c2c80b
     const verbose = options.v || options.verbose
     const peers = []
 
