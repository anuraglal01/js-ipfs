'use strict'

const { getPubsubRouting } = require('./utils')
<<<<<<< HEAD
const { withTimeoutOption } = require('../../../utils')
/**
 * @param {Object} config
 * @param {import('.').IPNS} config.ipns
 * @param {import('.').Options} [config.options]
 */
module.exports = ({ ipns, options: routingOptions }) => {
=======
const withTimeoutOption = require('ipfs-core-utils/src/with-timeout-option')

module.exports = ({ ipns, options: constructorOptions }) => {
>>>>>>> 79c2c80b
  /**
   * Query the state of IPNS pubsub.
   *
   * @param {import('.').AbortOptions} [_options]
   * @returns {Promise<{ enabled: boolean }>}
   * ```js
   * const result = await ipfs.name.pubsub.state()
   * console.log(result.enabled)
   * // Logs: true
   * ```
   */
  async function state (_options) { // eslint-disable-line require-await
    try {
      return { enabled: Boolean(getPubsubRouting(ipns, routingOptions)) }
    } catch (err) {
      return { enabled: false }
    }
  }

  return withTimeoutOption(state)
}<|MERGE_RESOLUTION|>--- conflicted
+++ resolved
@@ -1,19 +1,14 @@
 'use strict'
 
 const { getPubsubRouting } = require('./utils')
-<<<<<<< HEAD
-const { withTimeoutOption } = require('../../../utils')
+const withTimeoutOption = require('ipfs-core-utils/src/with-timeout-option')
+
 /**
  * @param {Object} config
  * @param {import('.').IPNS} config.ipns
  * @param {import('.').Options} [config.options]
  */
 module.exports = ({ ipns, options: routingOptions }) => {
-=======
-const withTimeoutOption = require('ipfs-core-utils/src/with-timeout-option')
-
-module.exports = ({ ipns, options: constructorOptions }) => {
->>>>>>> 79c2c80b
   /**
    * Query the state of IPNS pubsub.
    *
