'use strict'

const debug = require('debug')
const errcode = require('err-code')
<<<<<<< HEAD
const { mergeOptions } = require('../../utils')
=======
const mergeOptions = require('merge-options')
>>>>>>> 79c2c80b
const CID = require('cids')
const isDomain = require('is-domain-name')

const log = Object.assign(debug('ipfs:name:resolve'), {
  error: debug('ipfs:name:resolve:error')
})

const { OFFLINE_ERROR } = require('../../utils')
const withTimeoutOption = require('ipfs-core-utils/src/with-timeout-option')

/**
 *
 * @param {string} result
 * @param {string[]} remainder
 * @returns {string}
 */
const appendRemainder = (result, remainder) =>
  remainder.length > 0
    ? result + '/' + remainder.join('/')
    : result

/**
 * IPNS - Inter-Planetary Naming System
 *
 * @param {Object} config
 * @param {import('.').DNS} config.dns
 * @param {import('.').IPNS} config.ipns
 * @param {import('.').PeerId} config.peerId
 * @param {import('.').IsOnline} config.isOnline
 * @param {ResolveOptions} config.options
 */
module.exports = ({ dns, ipns, peerId, isOnline, options: { offline } }) => {
  /**
   * Given a key, query the DHT for its best value.
   *
   * @param {string} name - ipns name to resolve. Defaults to your node's peerID.
   * @param {Options & AbortOptions} [options]
   * @returns {AsyncIterable<string>}
   * @example
   * ```js
   * // The IPNS address you want to resolve.
   * const addr = '/ipns/ipfs.io'
   *
   * for await (const name of ipfs.name.resolve(addr)) {
   *   console.log(name)
   * }
   * // Logs: /ipfs/QmQrX8hka2BtNHa8N8arAq16TCVx5qHcb46c5yPewRycLm
   * ```
   */
  async function * resolve (name, options = {}) { // eslint-disable-line require-await
    options = mergeOptions({
      nocache: false,
      recursive: true
    }, options)

    // TODO: params related logic should be in the core implementation
    if (offline && options && options.nocache) {
      throw errcode(new Error('cannot specify both offline and nocache'), 'ERR_NOCACHE_AND_OFFLINE')
    }

    // Set node id as name for being resolved, if it is not received
    if (!name) {
      name = peerId.toB58String()
    }

    if (!name.startsWith('/ipns/')) {
      name = `/ipns/${name}`
    }

    const [namespace, hash, ...remainder] = name.slice(1).split('/')
    try {
      new CID(hash) // eslint-disable-line no-new
    } catch (err) {
      // lets check if we have a domain ex. /ipns/ipfs.io and resolve with dns
      if (isDomain(hash)) {
        yield appendRemainder(await dns(hash, options), remainder)
        return
      }

      log.error(err)
      throw errcode(new Error('Invalid IPNS name'), 'ERR_IPNS_INVALID_NAME')
    }

    // multihash is valid lets resolve with IPNS
    // IPNS resolve needs a online daemon
    if (!isOnline() && !offline) {
      throw errcode(new Error(OFFLINE_ERROR), 'OFFLINE_ERROR')
    }

    // TODO: convert ipns.resolve to return an iterator
    yield appendRemainder(await ipns.resolve(`/${namespace}/${hash}`, options), remainder)
  }

  return withTimeoutOption(resolve)
}

/**
 * IPFS resolve options.
 *
 * @typedef {Object} Options
 * @property {boolean} [options.nocache=false] - do not use cached entries.
 * @property {boolean} [options.recursive=true] - resolve until the result is not an IPNS name.
 *
 * @typedef {Object} ResolveOptions
 * @property {boolean} [offline]
 *
 * @typedef {import('.').AbortOptions} AbortOptions
 */<|MERGE_RESOLUTION|>--- conflicted
+++ resolved
@@ -2,11 +2,7 @@
 
 const debug = require('debug')
 const errcode = require('err-code')
-<<<<<<< HEAD
 const { mergeOptions } = require('../../utils')
-=======
-const mergeOptions = require('merge-options')
->>>>>>> 79c2c80b
 const CID = require('cids')
 const isDomain = require('is-domain-name')
 
