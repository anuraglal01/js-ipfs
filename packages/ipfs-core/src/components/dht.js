--- conflicted
+++ resolved
@@ -3,13 +3,8 @@
 const PeerId = require('peer-id')
 const CID = require('cids')
 const errCode = require('err-code')
-<<<<<<< HEAD
-const { withTimeoutOption } = require('../utils')
 const { NotEnabledError } = require('../errors')
-const get = require('dlv')
-=======
 const withTimeoutOption = require('ipfs-core-utils/src/with-timeout-option')
->>>>>>> 79c2c80b
 
 /**
  * @param {Object} config
