--- conflicted
+++ resolved
@@ -6,6 +6,7 @@
 const Key = require('interface-datastore').Key
 const errCode = require('err-code')
 const toCidAndPath = require('ipfs-core-utils/src/to-cid-and-path')
+const withTimeoutOption = require('ipfs-core-utils/src/with-timeout-option')
 /** @type {typeof Object.assign} */
 const mergeOptions = require('merge-options')
 
@@ -217,104 +218,6 @@
  * @template {Record<string, any>} ExtraOptions
  */
 
-<<<<<<< HEAD
-/**
- * @template {any[]} ARGS
- * @template {Promise<any> | AsyncIterable<any>} R - The return type of `fn`
- * @param {Fn<ARGS, R>} fn
- * @param {number} [optionsArgIndex]
- * @returns {Fn<ARGS, R>}
- */
-function withTimeoutOption (fn, optionsArgIndex) {
-  // eslint-disable-next-line
-  return /** @returns {R} */(/** @type {ARGS} */...args) => {
-    const options = args[optionsArgIndex == null ? args.length - 1 : optionsArgIndex]
-    if (!options || !options.timeout) return fn(...args)
-
-    const timeout = typeof options.timeout === 'string'
-      ? parseDuration(options.timeout)
-      : options.timeout
-
-    const controller = new TimeoutController(timeout)
-
-    options.signal = anySignal([options.signal, controller.signal])
-
-    const fnRes = fn(...args)
-    // eslint-disable-next-line promise/param-names
-    const timeoutPromise = new Promise((_resolve, reject) => {
-      controller.signal.addEventListener('abort', () => {
-        reject(new TimeoutError())
-      })
-    })
-
-    const start = Date.now()
-
-    const maybeThrowTimeoutError = () => {
-      if (controller.signal.aborted) {
-        throw new TimeoutError()
-      }
-
-      const timeTaken = Date.now() - start
-
-      // if we have starved the event loop by adding microtasks, we could have
-      // timed out already but the TimeoutController will never know because it's
-      // setTimeout will not fire until we stop adding microtasks
-      if (timeTaken > timeout) {
-        controller.abort()
-        throw new TimeoutError()
-      }
-    }
-
-    if (fnRes[Symbol.asyncIterator]) {
-      // @ts-ignore
-      return (async function * () {
-        const it = fnRes[Symbol.asyncIterator]()
-
-        try {
-          while (true) {
-            const { value, done } = await Promise.race([it.next(), timeoutPromise])
-
-            if (done) {
-              break
-            }
-
-            maybeThrowTimeoutError()
-
-            yield value
-          }
-        } catch (err) {
-          maybeThrowTimeoutError()
-
-          throw err
-        } finally {
-          controller.clear()
-
-          if (it.return) {
-            it.return()
-          }
-        }
-      })()
-    }
-
-    // @ts-ignore
-    return (async () => {
-      try {
-        const res = await Promise.race([fnRes, timeoutPromise])
-
-        maybeThrowTimeoutError()
-
-        return res
-      } catch (err) {
-        maybeThrowTimeoutError()
-
-        throw err
-      } finally {
-        controller.clear()
-      }
-    })()
-  }
-}
-
 const withTimeout = withTimeoutOption(
   /**
    * @template T
@@ -330,10 +233,4 @@
 exports.resolvePath = resolvePath
 exports.mapFile = mapFile
 exports.withTimeoutOption = withTimeoutOption
-exports.withTimeout = withTimeout
-=======
-exports.normalizePath = normalizePath
-exports.normalizeCidPath = normalizeCidPath
-exports.resolvePath = resolvePath
-exports.mapFile = mapFile
->>>>>>> 79c2c80b
+exports.withTimeout = withTimeout